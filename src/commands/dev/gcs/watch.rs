--- conflicted
+++ resolved
@@ -22,10 +22,6 @@
     while let Ok(_) = receiver.recv() {
         let user = user.clone();
         let target = target.clone();
-<<<<<<< HEAD
-=======
-        build(&target)?;
->>>>>>> c2cf4626
 
         // acquire the lock so incoming requests are halted
         // until the new script is ready for them
