// todo(gabbi): This file should use cloudflare-rs instead of our http::auth_client
// when https://github.com/cloudflare/cloudflare-rs/issues/26 is handled (this is
// because the SET key request body is not json--it is the raw value).

<<<<<<< HEAD
=======
use std::fs;
use std::fs::metadata;

>>>>>>> f3a739bf
use cloudflare::framework::response::ApiFailure;
use url::Url;

use crate::commands::kv;
use crate::http;
use crate::settings::global_user::GlobalUser;
use crate::settings::target::Target;
use crate::terminal::message;

pub fn put(
    target: &Target,
    user: GlobalUser,
    id: &str,
    key: &str,
    value: String,
    expiration: Option<&str>,
    expiration_ttl: Option<&str>,
) -> Result<(), failure::Error> {
    let api_endpoint = format!(
        "https://api.cloudflare.com/client/v4/accounts/{}/storage/kv/namespaces/{}/values/{}",
        target.account_id,
        id,
        kv::url_encode_key(key)
    );

    // Add expiration and expiration_ttl query options as necessary.
    let mut query_params: Vec<(&str, &str)> = vec![];

    if let Some(exp) = expiration {
        query_params.push(("expiration", exp))
    }

<<<<<<< HEAD
    if let Some(ttl) = expiration_ttl {
        query_params.push(("expiration_ttl", ttl))
    }
=======
    // If is_file is true, overwrite value to be the contents of the given
    // filename in the 'value' arg.
    let body_text = match is_file {
        true => match &metadata(value) {
            Ok(file_type) if file_type.is_file() => fs::read_to_string(value),
            Ok(file_type) if file_type.is_dir() => {
                failure::bail!("--path argument takes a file, {} is a directory", value)
            }
            Ok(_) => failure::bail!("--path argument takes a file, {} is a symlink", value), // last remaining value is symlink
            Err(e) => failure::bail!("{}", e),
        },
        false => Ok(value.to_string()),
    };
>>>>>>> f3a739bf

    let url = Url::parse_with_params(&api_endpoint, query_params);

    let client = http::auth_client(&user);

    let url_into_str = url?.into_string();
<<<<<<< HEAD
    let mut res = client.put(&url_into_str).body(value).send()?;
=======
    let mut res = client.put(&url_into_str).body(body_text?).send()?;
>>>>>>> f3a739bf

    if res.status().is_success() {
        message::success("Success")
    } else {
        // This is logic pulled from cloudflare-rs for pretty error formatting right now;
        // it will be redundant when we switch to using cloudflare-rs for all API requests.
        let parsed = res.json();
        let errors = parsed.unwrap_or_default();
        kv::print_error(ApiFailure::Error(res.status(), errors));
    }

    Ok(())
}<|MERGE_RESOLUTION|>--- conflicted
+++ resolved
@@ -2,12 +2,9 @@
 // when https://github.com/cloudflare/cloudflare-rs/issues/26 is handled (this is
 // because the SET key request body is not json--it is the raw value).
 
-<<<<<<< HEAD
-=======
 use std::fs;
 use std::fs::metadata;
 
->>>>>>> f3a739bf
 use cloudflare::framework::response::ApiFailure;
 use url::Url;
 
@@ -22,7 +19,8 @@
     user: GlobalUser,
     id: &str,
     key: &str,
-    value: String,
+    value: &String,
+    is_file: bool,
     expiration: Option<&str>,
     expiration_ttl: Option<&str>,
 ) -> Result<(), failure::Error> {
@@ -40,11 +38,9 @@
         query_params.push(("expiration", exp))
     }
 
-<<<<<<< HEAD
     if let Some(ttl) = expiration_ttl {
         query_params.push(("expiration_ttl", ttl))
     }
-=======
     // If is_file is true, overwrite value to be the contents of the given
     // filename in the 'value' arg.
     let body_text = match is_file {
@@ -58,18 +54,13 @@
         },
         false => Ok(value.to_string()),
     };
->>>>>>> f3a739bf
 
     let url = Url::parse_with_params(&api_endpoint, query_params);
 
     let client = http::auth_client(&user);
 
     let url_into_str = url?.into_string();
-<<<<<<< HEAD
-    let mut res = client.put(&url_into_str).body(value).send()?;
-=======
     let mut res = client.put(&url_into_str).body(body_text?).send()?;
->>>>>>> f3a739bf
 
     if res.status().is_success() {
         message::success("Success")
