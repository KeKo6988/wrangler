--- conflicted
+++ resolved
@@ -16,23 +16,7 @@
 ) -> Result<(), failure::Error> {
     let client = kv::api_client(user)?;
 
-<<<<<<< HEAD
-    let params = ListNamespaceKeysParams {
-        limit: None, // Defaults to 1000 (the maximum)
-        cursor: None,
-        prefix: prefix.map(str::to_string),
-    };
-
-    let mut request_params = ListNamespaceKeys {
-        account_identifier: &project.account_id,
-        namespace_identifier: id,
-        params,
-    };
-
-    let mut response = client.request(&request_params);
-=======
     let key_list = KeyList::new(target, client, namespace_id, prefix);
->>>>>>> f3a739bf
 
     print!("["); // Open json list bracket
 
