--- conflicted
+++ resolved
@@ -34,19 +34,13 @@
     write_bulk(project, user, namespace_id, pairs?)
 }
 
-<<<<<<< HEAD
-pub fn write_bulk(namespace_id: &str, pairs: Vec<KeyValuePair>) -> Result<(), failure::Error> {
-    let client = super::api_client()?;
-    let account_id = super::account_id()?;
-=======
-fn write_bulk(
+pub fn write_bulk(
     project: &Project,
     user: GlobalUser,
     namespace_id: &str,
     pairs: Vec<KeyValuePair>,
 ) -> Result<(), failure::Error> {
     let client = kv::api_client(user)?;
->>>>>>> e3800e29
 
     // Validate that bulk upload is within size constraints
     if pairs.len() > MAX_PAIRS {
