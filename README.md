# 🤠 wrangler

![Banner](/banner.png)

[![crates.io](https://meritbadge.herokuapp.com/wrangler)](https://crates.io/crates/wrangler) &nbsp;
[![Build Status](https://dev.azure.com/ashleygwilliams/wrangler/_apis/build/status/cloudflare.wrangler?branchName=master)](https://dev.azure.com/ashleygwilliams/wrangler/_build/latest?definitionId=1&branchName=master)

`wrangler` is a CLI tool designed for folks who are interested in using [Cloudflare Workers](https://workers.cloudflare.com/).

![Wrangler Demo](/wrangler-demo.gif)

## Installation

You have many options to install wrangler!

### Install with `npm`

```bash
npm i @cloudflare/wrangler -g
```

### Install with `cargo`

```bash
cargo install wrangler
```

If you don't have `cargo` or `npm` installed, you will need to follow these [additional instructions](https://developers.cloudflare.com/workers/tooling/wrangler/install/).

## Updating

For information regarding updating Wrangler, click [here](https://workers.cloudflare.com/docs/quickstart/updating-the-cli/).

## Getting Started

Once you have installed Wrangler, spinning up and deploying your first Worker is easy!

```console
$ wrangler generate my-worker
$ cd my-worker
# update your wrangler.toml with your Cloudflare Account ID
$ wrangler config 
$ wrangler publish
```

## 🎙️ Top Level Commands

### 👯 `generate`

  Scaffold a project, including boilerplate code for a Rust library and a Cloudflare Worker.

  ```bash
  wrangler generate <name> <template> --type=["webpack", "javascript", "rust"]
  ```

  All of the arguments and flags to this command are optional:
  
  - `name`: defaults to `worker`
  - `template`: defaults to the [`https://github.com/cloudflare/worker-template`](https://github.com/cloudflare/worker-template)
  - `type`: defaults to ["webpack"](https://developers.cloudflare.com/workers/tooling/wrangler/webpack)

### 📥 `init`

  Creates a skeleton `wrangler.toml` in an existing directory. This can be used as an alternative to `generate` if you prefer to clone a repository yourself.

  ```bash
  wrangler init <name> --type=["webpack", "javascript", "rust"]
  ```

  All of the arguments and flags to this command are optional:

  - `name`: defaults to the name of your working directory
  - `type`: defaults to ["webpack"](https://developers.cloudflare.com/workers/tooling/wrangler/webpack).


### 🦀⚙️ `build`

  Build your project. This command looks at your `wrangler.toml` file and runs the build steps associated
  with the `"type"` declared there.

  Additionally, you can configure different [environments](https://developers.cloudflare.com/workers/tooling/wrangler/configuration/environments).


### 🔧 `config`

  Configure your global Cloudflare user. This is an interactive command that will prompt you for your email and API key:

  ```bash
  wrangler config
  Enter email:
  testuser@example.com
  Enter api key:
  ...
  ```

  You can also [use environment variables](https://developers.cloudflare.com/workers/tooling/wrangler/configuration/) to configure these values.


### ☁️ 🆙 `publish`

<<<<<<< HEAD
| Key             | Value | Example                  |
| --------------- | ----- | ------------------------ |
| workers_dev | true  | `workers_dev = true` |

#### Publishing to your own domain

If you would like to publish to your own domain, you will need to specify these three fields in your `wrangler.toml`.

| Key             | Value                                                                  | Example                                        |
| --------------- | ---------------------------------------------------------------------- | ---------------------------------------------- |
| workers_dev | false                                                                  | `workers_dev = false`                      |
| route           | The route you would like to publish to                                 | `route = "example.com/my-worker/*"`            |
| zone_id         | Your Cloudflare zone ID, this can be found in the Cloudflare dashboard | `zone_id = "b6558acaf2b4cad1f2b51c5236a6b972"` |

#### Publishing the same code to multiple places

If you would like to be able to publish your code to multiple places, please see the documentation for [environments](https://github.com/cloudflare/wrangler/blob/master/docs/content/environments.md).

- ### 🔬 `preview`

  Preview your project using the [Cloudflare Workers preview service](https://cloudflareworkers.com/).

  By default, `wrangler preview` will only bundle your project a single time. To enable live preview,
  where Wrangler will continually update the preview service with the newest version of your project,
  pass the `--watch` flag:

  ```bash
  wrangler preview --watch
  ```

  You can optionally pass `get` or `post` and a `body` to this command. This will send a request to your
  worker on the preview service and return the response in your terminal. For example:

  GET requests can be sent with

  ```bash
  wrangler preview
  ```

  or

  ```bash
  wrangler preview get
  ```

  POST requests can be sent with

  ```bash
  wrangler preview post hello=hello
  ```

  Additionally, you can preview different environments. This is useful if you have different builds for different environments (like staging vs. production), but typically isn't needed. For more information see the [environments documentation](https://github.com/cloudflare/wrangler/blob/master/docs/content/environments.md).

  <!-- TODO: Document changes to wrangler preview -->

- ### 🗂️ `kv`

  Interact with your Cloudflare Workers KV store. [Check out the docs.](./docs/content/kv_commands.md)

## 🔩 Configuration

There are two types of configuration that `wrangler` uses: global user and per project.

- ### Global User

  In Cloudflare's system, you have a User that can have multiple Accounts and Zones. As a result, your User
  is configured globally on your machine. Your Account(s) and Zone(s) will be configured per project, but
  will use your User credentials to authenticate all API calls. This config file is created in a `.wrangler`
  directory in your computer's home directory.

  To set up `wrangler` to work with your Cloudflare user, use the following commands:

  - 🔧 `config`: a command that prompts you to enter your `email` and `api` key.
  - 🕵️‍♀️ `whoami`: run this command to confirm that your configuration is appropriately set up.
    When successful, this command will print out your user information, including the type of plan you
    are currently on.
=======
  Publish your Worker to Cloudflare. Several keys in your `wrangler.toml` determine whether you are publishing to a workers.dev subdomain or your own registered domain, proxied through Cloudflare.
>>>>>>> 7a3ae83b

  Additionally, you can configure different [environments](https://developers.cloudflare.com/workers/tooling/wrangler/configuration/environments).


  ```bash
  wrangler publish
  ```

### 🗂 `kv`

  Interact with your Workers KV store. This is actually a whole suite of subcommands. Read more about it [here](TODO).

## Additional Documentation

All information regarding wrangler or Cloudflare Workers is located in the [Cloudflare Workers Developer Docs](https://developers.cloudflare.com/workers/). This includes:

* Using wrangler [commands](https://developers.cloudflare.com/workers/tooling/wrangler/commands) 
* Wrangler [configuration](https://developers.cloudflare.com/workers/tooling/wrangler/configuration)
* General documentation surrounding Workers development
* All wrangler features such as Workers Sites and KV

#### ✨Workers Sites

To learn about deploying static assets using `wrangler`, see the [Workers Sites Quickstart](https://developers.cloudflare.com/workers/sites/).<|MERGE_RESOLUTION|>--- conflicted
+++ resolved
@@ -98,86 +98,7 @@
 
 ### ☁️ 🆙 `publish`
 
-<<<<<<< HEAD
-| Key             | Value | Example                  |
-| --------------- | ----- | ------------------------ |
-| workers_dev | true  | `workers_dev = true` |
-
-#### Publishing to your own domain
-
-If you would like to publish to your own domain, you will need to specify these three fields in your `wrangler.toml`.
-
-| Key             | Value                                                                  | Example                                        |
-| --------------- | ---------------------------------------------------------------------- | ---------------------------------------------- |
-| workers_dev | false                                                                  | `workers_dev = false`                      |
-| route           | The route you would like to publish to                                 | `route = "example.com/my-worker/*"`            |
-| zone_id         | Your Cloudflare zone ID, this can be found in the Cloudflare dashboard | `zone_id = "b6558acaf2b4cad1f2b51c5236a6b972"` |
-
-#### Publishing the same code to multiple places
-
-If you would like to be able to publish your code to multiple places, please see the documentation for [environments](https://github.com/cloudflare/wrangler/blob/master/docs/content/environments.md).
-
-- ### 🔬 `preview`
-
-  Preview your project using the [Cloudflare Workers preview service](https://cloudflareworkers.com/).
-
-  By default, `wrangler preview` will only bundle your project a single time. To enable live preview,
-  where Wrangler will continually update the preview service with the newest version of your project,
-  pass the `--watch` flag:
-
-  ```bash
-  wrangler preview --watch
-  ```
-
-  You can optionally pass `get` or `post` and a `body` to this command. This will send a request to your
-  worker on the preview service and return the response in your terminal. For example:
-
-  GET requests can be sent with
-
-  ```bash
-  wrangler preview
-  ```
-
-  or
-
-  ```bash
-  wrangler preview get
-  ```
-
-  POST requests can be sent with
-
-  ```bash
-  wrangler preview post hello=hello
-  ```
-
-  Additionally, you can preview different environments. This is useful if you have different builds for different environments (like staging vs. production), but typically isn't needed. For more information see the [environments documentation](https://github.com/cloudflare/wrangler/blob/master/docs/content/environments.md).
-
-  <!-- TODO: Document changes to wrangler preview -->
-
-- ### 🗂️ `kv`
-
-  Interact with your Cloudflare Workers KV store. [Check out the docs.](./docs/content/kv_commands.md)
-
-## 🔩 Configuration
-
-There are two types of configuration that `wrangler` uses: global user and per project.
-
-- ### Global User
-
-  In Cloudflare's system, you have a User that can have multiple Accounts and Zones. As a result, your User
-  is configured globally on your machine. Your Account(s) and Zone(s) will be configured per project, but
-  will use your User credentials to authenticate all API calls. This config file is created in a `.wrangler`
-  directory in your computer's home directory.
-
-  To set up `wrangler` to work with your Cloudflare user, use the following commands:
-
-  - 🔧 `config`: a command that prompts you to enter your `email` and `api` key.
-  - 🕵️‍♀️ `whoami`: run this command to confirm that your configuration is appropriately set up.
-    When successful, this command will print out your user information, including the type of plan you
-    are currently on.
-=======
   Publish your Worker to Cloudflare. Several keys in your `wrangler.toml` determine whether you are publishing to a workers.dev subdomain or your own registered domain, proxied through Cloudflare.
->>>>>>> 7a3ae83b
 
   Additionally, you can configure different [environments](https://developers.cloudflare.com/workers/tooling/wrangler/configuration/environments).
 
